# Copyright (C) Istituto Italiano di Tecnologia (IIT). All rights reserved.

from dataclasses import dataclass
from typing import Union

import numpy as np
import numpy.typing as ntp
import torch

from adam.core.spatial_math import ArrayLike, ArrayLikeFactory, SpatialMath
from adam.core.array_api_math import (
    ArrayAPISpatialMath,
    ArrayAPIFactory,
    ArrayAPILike,
    ArraySpec,
)


@dataclass
class TorchLike(ArrayAPILike):
    """Class wrapping pyTorch types"""

    array: torch.Tensor

<<<<<<< HEAD
    # def __post_init__(self):
    #     """Converts array to double precision"""
    #     if self.array.dtype != torch.float64:
    #         self.array = self.array.double()
=======
    def __post_init__(self):
        """Converts array to the desired type"""
        if self.array.dtype != torch.get_default_dtype():
            self.array = self.array.to(torch.get_default_dtype())

    def __setitem__(self, idx, value: Union["TorchLike", ntp.ArrayLike]) -> "TorchLike":
        """Overrides set item operator"""
        if type(self) is type(value):
            self.array[idx] = value.array.reshape(self.array[idx].shape)
        else:
            self.array[idx] = torch.tensor(value) if isinstance(value, float) else value

    def __getitem__(self, idx):
        """Overrides get item operator"""
        return TorchLike(self.array[idx])

    @property
    def shape(self):
        return self.array.shape

    def reshape(self, *args):
        return self.array.reshape(*args)

    @property
    def T(self) -> "TorchLike":
        """
        Returns:
            TorchLike: transpose of array
        """
        # check if self.array is a 0-D tensor

        if len(self.array.shape) == 0:
            return TorchLike(self.array)
        x = self.array
        return TorchLike(x.permute(*torch.arange(x.ndim - 1, -1, -1)))

    def __matmul__(self, other: Union["TorchLike", ntp.ArrayLike]) -> "TorchLike":
        """Overrides @ operator"""

        if type(self) is type(other):
            return TorchLike(self.array @ other.array)
        if isinstance(other, torch.Tensor):
            return TorchLike(self.array @ other)
        else:
            return TorchLike(self.array @ torch.tensor(other))

    def __rmatmul__(self, other: Union["TorchLike", ntp.ArrayLike]) -> "TorchLike":
        """Overrides @ operator"""
        if type(self) is type(other):
            return TorchLike(other.array @ self.array)
        else:
            return TorchLike(torch.tensor(other) @ self.array)

    def __mul__(self, other: Union["TorchLike", ntp.ArrayLike]) -> "TorchLike":
        """Overrides * operator"""
        if type(self) is type(other):
            return TorchLike(self.array * other.array)
        else:
            return TorchLike(self.array * other)

    def __rmul__(self, other: Union["TorchLike", ntp.ArrayLike]) -> "TorchLike":
        """Overrides * operator"""
        if type(self) is type(other):
            return TorchLike(other.array * self.array)
        else:
            return TorchLike(other * self.array)

    def __truediv__(self, other: Union["TorchLike", ntp.ArrayLike]) -> "TorchLike":
        """Overrides / operator"""
        if type(self) is type(other):
            return TorchLike(self.array / other.array)
        else:
            return TorchLike(self.array / other)

    def __add__(self, other: Union["TorchLike", ntp.ArrayLike]) -> "TorchLike":
        """Overrides + operator"""
        if type(self) is not type(other):
            return TorchLike(self.array.squeeze() + other.squeeze())
        return TorchLike(self.array.squeeze() + other.array.squeeze())

    def __radd__(self, other: Union["TorchLike", ntp.ArrayLike]) -> "TorchLike":
        """Overrides + operator"""
        if type(self) is not type(other):
            return TorchLike(self.array.squeeze() + other.squeeze())
        return TorchLike(self.array.squeeze() + other.array.squeeze())

    def __sub__(self, other: Union["TorchLike", ntp.ArrayLike]) -> "TorchLike":
        """Overrides - operator"""
        if type(self) is type(other):
            return TorchLike(self.array.squeeze() - other.array.squeeze())
        else:
            return TorchLike(self.array.squeeze() - other.squeeze())

    def __rsub__(self, other: Union["TorchLike", ntp.ArrayLike]) -> "TorchLike":
        """Overrides - operator"""
        if type(self) is type(other):
            return TorchLike(other.array.squeeze() - self.array.squeeze())
        else:
            return TorchLike(other.squeeze() - self.array.squeeze())

    def __neg__(self) -> "TorchLike":
        """Overrides - operator"""
        return TorchLike(-self.array)


class TorchLikeFactory(ArrayLikeFactory):
    @staticmethod
    def zeros(*x: int) -> "TorchLike":
        """
        Returns:
            TorchLike: zero matrix of dimension *x
        """
        return TorchLike(torch.zeros(x))

    @staticmethod
    def eye(x: int) -> "TorchLike":
        """
        Args:
            x (int): dimension

        Returns:
            TorchLike: identity matrix of dimension x
        """
        return TorchLike(torch.eye(x))

    @staticmethod
    def array(x: ntp.ArrayLike) -> "TorchLike":
        """
        Returns:
            TorchLike: vector wrapping x
        """
        return TorchLike(torch.tensor(x))
>>>>>>> eaa3a7ec


class TorchLikeFactory(ArrayAPIFactory):

    def __init__(self, spec: ArraySpec | None = None):
        if spec is None:
            super().__init__(
                TorchLike, torch, dtype=torch.float32, device=torch.device("cpu")
            )
        else:
            super().__init__(TorchLike, spec.xp, dtype=spec.dtype, device=spec.device)
        self.xp = torch


class SpatialMath(ArrayAPISpatialMath):
    def __init__(self, spec: ArraySpec | None = None):
        super().__init__(TorchLikeFactory(spec=spec))<|MERGE_RESOLUTION|>--- conflicted
+++ resolved
@@ -22,147 +22,6 @@
 
     array: torch.Tensor
 
-<<<<<<< HEAD
-    # def __post_init__(self):
-    #     """Converts array to double precision"""
-    #     if self.array.dtype != torch.float64:
-    #         self.array = self.array.double()
-=======
-    def __post_init__(self):
-        """Converts array to the desired type"""
-        if self.array.dtype != torch.get_default_dtype():
-            self.array = self.array.to(torch.get_default_dtype())
-
-    def __setitem__(self, idx, value: Union["TorchLike", ntp.ArrayLike]) -> "TorchLike":
-        """Overrides set item operator"""
-        if type(self) is type(value):
-            self.array[idx] = value.array.reshape(self.array[idx].shape)
-        else:
-            self.array[idx] = torch.tensor(value) if isinstance(value, float) else value
-
-    def __getitem__(self, idx):
-        """Overrides get item operator"""
-        return TorchLike(self.array[idx])
-
-    @property
-    def shape(self):
-        return self.array.shape
-
-    def reshape(self, *args):
-        return self.array.reshape(*args)
-
-    @property
-    def T(self) -> "TorchLike":
-        """
-        Returns:
-            TorchLike: transpose of array
-        """
-        # check if self.array is a 0-D tensor
-
-        if len(self.array.shape) == 0:
-            return TorchLike(self.array)
-        x = self.array
-        return TorchLike(x.permute(*torch.arange(x.ndim - 1, -1, -1)))
-
-    def __matmul__(self, other: Union["TorchLike", ntp.ArrayLike]) -> "TorchLike":
-        """Overrides @ operator"""
-
-        if type(self) is type(other):
-            return TorchLike(self.array @ other.array)
-        if isinstance(other, torch.Tensor):
-            return TorchLike(self.array @ other)
-        else:
-            return TorchLike(self.array @ torch.tensor(other))
-
-    def __rmatmul__(self, other: Union["TorchLike", ntp.ArrayLike]) -> "TorchLike":
-        """Overrides @ operator"""
-        if type(self) is type(other):
-            return TorchLike(other.array @ self.array)
-        else:
-            return TorchLike(torch.tensor(other) @ self.array)
-
-    def __mul__(self, other: Union["TorchLike", ntp.ArrayLike]) -> "TorchLike":
-        """Overrides * operator"""
-        if type(self) is type(other):
-            return TorchLike(self.array * other.array)
-        else:
-            return TorchLike(self.array * other)
-
-    def __rmul__(self, other: Union["TorchLike", ntp.ArrayLike]) -> "TorchLike":
-        """Overrides * operator"""
-        if type(self) is type(other):
-            return TorchLike(other.array * self.array)
-        else:
-            return TorchLike(other * self.array)
-
-    def __truediv__(self, other: Union["TorchLike", ntp.ArrayLike]) -> "TorchLike":
-        """Overrides / operator"""
-        if type(self) is type(other):
-            return TorchLike(self.array / other.array)
-        else:
-            return TorchLike(self.array / other)
-
-    def __add__(self, other: Union["TorchLike", ntp.ArrayLike]) -> "TorchLike":
-        """Overrides + operator"""
-        if type(self) is not type(other):
-            return TorchLike(self.array.squeeze() + other.squeeze())
-        return TorchLike(self.array.squeeze() + other.array.squeeze())
-
-    def __radd__(self, other: Union["TorchLike", ntp.ArrayLike]) -> "TorchLike":
-        """Overrides + operator"""
-        if type(self) is not type(other):
-            return TorchLike(self.array.squeeze() + other.squeeze())
-        return TorchLike(self.array.squeeze() + other.array.squeeze())
-
-    def __sub__(self, other: Union["TorchLike", ntp.ArrayLike]) -> "TorchLike":
-        """Overrides - operator"""
-        if type(self) is type(other):
-            return TorchLike(self.array.squeeze() - other.array.squeeze())
-        else:
-            return TorchLike(self.array.squeeze() - other.squeeze())
-
-    def __rsub__(self, other: Union["TorchLike", ntp.ArrayLike]) -> "TorchLike":
-        """Overrides - operator"""
-        if type(self) is type(other):
-            return TorchLike(other.array.squeeze() - self.array.squeeze())
-        else:
-            return TorchLike(other.squeeze() - self.array.squeeze())
-
-    def __neg__(self) -> "TorchLike":
-        """Overrides - operator"""
-        return TorchLike(-self.array)
-
-
-class TorchLikeFactory(ArrayLikeFactory):
-    @staticmethod
-    def zeros(*x: int) -> "TorchLike":
-        """
-        Returns:
-            TorchLike: zero matrix of dimension *x
-        """
-        return TorchLike(torch.zeros(x))
-
-    @staticmethod
-    def eye(x: int) -> "TorchLike":
-        """
-        Args:
-            x (int): dimension
-
-        Returns:
-            TorchLike: identity matrix of dimension x
-        """
-        return TorchLike(torch.eye(x))
-
-    @staticmethod
-    def array(x: ntp.ArrayLike) -> "TorchLike":
-        """
-        Returns:
-            TorchLike: vector wrapping x
-        """
-        return TorchLike(torch.tensor(x))
->>>>>>> eaa3a7ec
-
-
 class TorchLikeFactory(ArrayAPIFactory):
 
     def __init__(self, spec: ArraySpec | None = None):
