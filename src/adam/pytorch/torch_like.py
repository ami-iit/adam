--- conflicted
+++ resolved
@@ -255,8 +255,7 @@
         if isinstance(x[0], TorchLike):
             v = torch.hstack([x[i].array for i in range(len(x))])
         else:
-<<<<<<< HEAD
-            v = torch.FloatTensor(x)
+            v = torch.tensor(x)
         return TorchLike(v)
 
     @staticmethod
@@ -269,8 +268,4 @@
         Returns:
             TorchLike: solution of Ax = b
         """
-        return TorchLike(torch.linalg.solve(A.array, b.array))
-=======
-            v = torch.tensor(x)
-        return TorchLike(v)
->>>>>>> 919576d9
+        return TorchLike(torch.linalg.solve(A.array, b.array))