--- conflicted
+++ resolved
@@ -20,13 +20,8 @@
         self,
         model_string: Union[str, Path],
         joints_name_list: list = None,
-<<<<<<< HEAD
-        root_link: str = "root_link",
-        gravity: torch.tensor = torch.tensor(
-=======
         root_link: str = None,
         gravity: np.array = torch.tensor(
->>>>>>> aec85bba
             [0, 0, -9.80665, 0, 0, 0], dtype=torch.float64
         ),
     ) -> None:
