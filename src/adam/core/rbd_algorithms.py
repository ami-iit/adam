# Copyright (C) Istituto Italiano di Tecnologia (IIT). All rights reserved.

import numpy.typing as npt

from adam.core.constants import Representations
from adam.core.spatial_math import SpatialMath
from adam.model import Model, Node


class RBDAlgorithms:
    """This is a small class that implements Rigid body algorithms retrieving robot quantities represented
    in mixed representation, for Floating Base systems - as humanoid robots.
    """

    def __init__(self, model: Model, math: SpatialMath) -> None:
        """
        Args:
<<<<<<< HEAD
            model (Model): The robot model
            math (SpatialMath): The spatial math object
=======
            model (Model): the adam.model representing the robot
            math (SpatialMath): the spatial math.
>>>>>>> aec85bba
        """

        self.model = model
        self.NDoF = model.NDoF
        self.root_link = self.model.tree.root
        self.math = math
        self.frame_velocity_representation = (
            Representations.MIXED_REPRESENTATION
        )  # default

    def set_frame_velocity_representation(self, representation: Representations):
        """Sets the frame velocity representation

        Args:
            representation (str): The representation of the frame velocity
        """
        self.frame_velocity_representation = representation

    def crba(
        self, base_transform: npt.ArrayLike, joint_positions: npt.ArrayLike
    ) -> npt.ArrayLike:
        """This function computes the Composite Rigid body algorithm (Roy Featherstone) that computes the Mass Matrix.
         The algorithm is complemented with Orin's modifications computing the Centroidal Momentum Matrix

        Args:
            base_transform (npt.ArrayLike): The homogenous transform from base to world frame
            joint_positions (npt.ArrayLike): The joints position
        Returns:
            M (npt.ArrayLike): Mass Matrix
            Jcm (npt.ArrayLike): Centroidal Momentum Matrix
        """
        model_len = self.model.N
        Ic, X_p, Phi = [None] * model_len, [None] * model_len, [None] * model_len

        M = self.math.factory.zeros(self.model.NDoF + 6, self.model.NDoF + 6)
        for i, node in enumerate(self.model.tree):
            node: Node
            link_i, joint_i, link_pi = node.get_elements()
            Ic[i] = link_i.spatial_inertia()
            if link_i.name == self.root_link:
                # The first "real" link. The joint is universal.
                X_p[i] = self.math.spatial_transform(
                    self.math.factory.eye(3), self.math.factory.zeros(3, 1)
                )
                Phi[i] = self.math.factory.eye(6)
            else:
                q = joint_positions[joint_i.idx] if joint_i.idx is not None else 0.0
                X_p[i] = joint_i.spatial_transform(q=q)
                Phi[i] = joint_i.motion_subspace()

        for i, node in reversed(list(enumerate(self.model.tree))):
            node: Node
            link_i, joint_i, link_pi = node.get_elements()
            if link_i.name != self.root_link:
                pi = self.model.tree.get_idx_from_name(link_pi.name)
                Ic[pi] = Ic[pi] + X_p[i].T @ Ic[i] @ X_p[i]
            F = Ic[i] @ Phi[i]
            if link_i.name != self.root_link and joint_i.idx is not None:
                M[joint_i.idx + 6, joint_i.idx + 6] = Phi[i].T @ F
            if link_i.name == self.root_link:
                M[:6, :6] = Phi[i].T @ F
            j = i
            link_j, joint_j, link_pj = self.model.tree[j].get_elements()
            while link_j.name != self.root_link:
                F = X_p[j].T @ F
                j = self.model.tree.get_idx_from_name(self.model.tree[j].parent.name)
                link_j, joint_j, link_pj = self.model.tree[j].get_elements()
                if link_i.name == self.root_link and joint_j.idx is not None:
                    M[:6, joint_j.idx + 6] = F.T @ Phi[j]
                    M[joint_j.idx + 6, :6] = M[:6, joint_j.idx + 6].T
                elif link_j.name == self.root_link and joint_i.idx is not None:
                    M[joint_i.idx + 6, :6] = F.T @ Phi[j]
                    M[:6, joint_i.idx + 6] = M[joint_i.idx + 6, :6].T
                elif joint_i.idx is not None and joint_j.idx is not None:
                    M[joint_i.idx + 6, joint_j.idx + 6] = F.T @ Phi[j]
                    M[joint_j.idx + 6, joint_i.idx + 6] = M[
                        joint_i.idx + 6, joint_j.idx + 6
                    ].T

        X_G = [None] * model_len
        O_X_G = self.math.factory.eye(6)
        O_X_G[:3, 3:] = M[:3, 3:6].T / M[0, 0]
        Jcm = self.math.factory.zeros(6, self.model.NDoF + 6)
        for i, node in enumerate(self.model.tree):
            link_i, joint_i, link_pi = node.get_elements()
            if link_i.name != self.root_link:
                pi = self.model.tree.get_idx_from_name(link_pi.name)
                pi_X_G = X_G[pi]
            else:
                pi_X_G = O_X_G
            X_G[i] = X_p[i] @ pi_X_G
            if link_i.name == self.root_link:
                Jcm[:, :6] = X_G[i].T @ Ic[i] @ Phi[i]
            elif joint_i.idx is not None:
                Jcm[:, joint_i.idx + 6] = X_G[i].T @ Ic[i] @ Phi[i]

        if (
            self.frame_velocity_representation
            == Representations.BODY_FIXED_REPRESENTATION
        ):
            return M, Jcm

        if self.frame_velocity_representation == Representations.MIXED_REPRESENTATION:
            # Until now the algorithm returns the joint_position quantities in Body Fixed representation
            # Moving to mixed representation...
            X_to_mixed = self.math.factory.eye(self.model.NDoF + 6)
            X_to_mixed[:6, :6] = self.math.adjoint_mixed_inverse(base_transform)
            M = X_to_mixed.T @ M @ X_to_mixed
            Jcm = X_to_mixed[:6, :6].T @ Jcm @ X_to_mixed
            return M, Jcm

    def forward_kinematics(
        self, frame, base_transform: npt.ArrayLike, joint_positions: npt.ArrayLike
    ) -> npt.ArrayLike:
        """Computes the forward kinematics relative to the specified frame

        Args:
            frame (str): The frame to which the fk will be computed
            base_transform (npt.ArrayLike): The homogenous transform from base to world frame
            joint_positions (npt.ArrayLike): The joints position
        Returns:
            I_H_L (npt.ArrayLike): The fk represented as Homogenous transformation matrix
        """
        chain = self.model.get_joints_chain(self.root_link, frame)
        I_H_L = self.math.factory.eye(4)
        I_H_L = I_H_L @ base_transform
        for joint in chain:
            q_ = joint_positions[joint.idx] if joint.idx is not None else 0.0
            H_joint = joint.homogeneous(q=q_)
            I_H_L = I_H_L @ H_joint
        return I_H_L

    def joints_jacobian(
        self, frame: str, joint_positions: npt.ArrayLike
    ) -> npt.ArrayLike:
        """Returns the Jacobian relative to the specified frame

        Args:
            frame (str): The frame to which the jacobian will be computed
            base_transform (npt.ArrayLike): The homogenous transform from base to world frame
            joint_positions (npt.ArrayLike): The joints position

        Returns:
            J (npt.ArrayLike): The Joints Jacobian relative to the frame
        """
        chain = self.model.get_joints_chain(self.root_link, frame)
        eye = self.math.factory.eye(4)
        B_H_j = eye
        J = self.math.factory.zeros(6, self.NDoF)
        B_H_L = self.forward_kinematics(frame, eye, joint_positions)
        L_H_B = self.math.homogeneous_inverse(B_H_L)
        for joint in chain:
            q = joint_positions[joint.idx] if joint.idx is not None else 0.0
            H_j = joint.homogeneous(q=q)
            B_H_j = B_H_j @ H_j
            L_H_j = L_H_B @ B_H_j
            if joint.idx is not None:
                J[:, joint.idx] = self.math.adjoint(L_H_j) @ joint.motion_subspace()
        return J

    def jacobian(
        self, frame: str, base_transform: npt.ArrayLike, joint_positions: npt.ArrayLike
    ) -> npt.ArrayLike:
        eye = self.math.factory.eye(4)
        J = self.joints_jacobian(frame, joint_positions)
        B_H_L = self.forward_kinematics(frame, eye, joint_positions)
        L_X_B = self.math.adjoint_inverse(B_H_L)
        J_tot = self.math.factory.zeros(6, self.NDoF + 6)
        J_tot[:6, :6] = L_X_B
        J_tot[:, 6:] = J

        if (
            self.frame_velocity_representation
            == Representations.BODY_FIXED_REPRESENTATION
        ):
            return J_tot
        # let's move to mixed representation
        elif self.frame_velocity_representation == Representations.MIXED_REPRESENTATION:
            if type(base_transform) != type(B_H_L):
                base_transform = self.math.factory.array(base_transform)
            w_H_L = base_transform @ B_H_L
            LI_X_L = self.math.adjoint_mixed(w_H_L)
            X = self.math.factory.eye(6 + self.NDoF)
            X[:6, :6] = self.math.adjoint_mixed_inverse(base_transform)
            J_tot = LI_X_L @ J_tot @ X
            return J_tot
        else:
            raise NotImplementedError(
                "Only BODY_FIXED_REPRESENTATION and MIXED_REPRESENTATION are implemented"
            )

    def relative_jacobian(
        self, frame: str, joint_positions: npt.ArrayLike
    ) -> npt.ArrayLike:
        """Returns the Jacobian between the root link and a specified frame
        Args:
            frame (str): The tip of the chain
            joint_positions (npt.ArrayLike): The joints position

        Returns:
            J (npt.ArrayLike): The 6 x NDoF Jacobian between the root and the frame
        """
        if (
            self.frame_velocity_representation
            == Representations.BODY_FIXED_REPRESENTATION
        ):
            return self.joints_jacobian(frame, joint_positions)
        elif self.frame_velocity_representation == Representations.MIXED_REPRESENTATION:
            eye = self.math.factory.eye(4)
            B_H_L = self.forward_kinematics(frame, eye, joint_positions)
            LI_X_L = self.math.adjoint_mixed(B_H_L)
            return LI_X_L @ self.joints_jacobian(frame, joint_positions)
        else:
            raise NotImplementedError(
                "Only BODY_FIXED_REPRESENTATION and MIXED_REPRESENTATION are implemented"
            )

    def jacobian_dot(
        self,
        frame: str,
        base_transform: npt.ArrayLike,
        joint_positions: npt.ArrayLike,
        base_velocity: npt.ArrayLike,
        joint_velocities: npt.ArrayLike,
    ) -> npt.ArrayLike:
        """Returns the Jacobian derivative relative to the specified frame

        Args:
            frame (str): The frame to which the jacobian will be computed
            base_transform (npt.ArrayLike): The homogenous transform from base to world frame
            joint_positions (npt.ArrayLike): The joints position
            base_velocity (npt.ArrayLike): The base velocity in mixed representation
            joint_velocities (npt.ArrayLike): The joints velocity

        Returns:
            J_dot (npt.ArrayLike): The Jacobian derivative relative to the frame
        """
        chain = self.model.get_joints_chain(self.root_link, frame)
        eye = self.math.factory.eye(4)
        # initialize the transform from the base to a generic link j in the chain
        B_H_j = eye
        J = self.math.factory.zeros(6, self.NDoF + 6)
        J_dot = self.math.factory.zeros(6, self.NDoF + 6)
        # The homogeneous transform from the base to the frame
        B_H_L = self.forward_kinematics(frame, eye, joint_positions)
        L_H_B = self.math.homogeneous_inverse(B_H_L)

        if self.frame_velocity_representation == Representations.MIXED_REPRESENTATION:
            # Convert base velocity from mixed to left trivialized representation
            B_v_IB = self.math.adjoint_mixed_inverse(base_transform) @ base_velocity
        elif (
            self.frame_velocity_representation
            == Representations.BODY_FIXED_REPRESENTATION
        ):
            B_v_IB = base_velocity
        else:
            raise NotImplementedError(
                "Only BODY_FIXED_REPRESENTATION and MIXED_REPRESENTATION are implemented"
            )

        v = self.math.adjoint(L_H_B) @ B_v_IB
        a = self.math.adjoint_derivative(L_H_B, v) @ B_v_IB
        J[:, :6] = self.math.adjoint(L_H_B)
        J_dot[:, :6] = self.math.adjoint_derivative(L_H_B, v)
        for joint in chain:
            q = joint_positions[joint.idx] if joint.idx is not None else 0.0
            q_dot = joint_velocities[joint.idx] if joint.idx is not None else 0.0
            H_j = joint.homogeneous(q=q)
            B_H_j = B_H_j @ H_j
            L_H_j = L_H_B @ B_H_j
            J_j = self.math.adjoint(L_H_j) @ joint.motion_subspace()
            v += J_j * q_dot
            J_dot_j = self.math.adjoint_derivative(L_H_j, v) @ joint.motion_subspace()
            a += J_dot_j * q_dot
            if joint.idx is not None:
                J[:, joint.idx + 6] = J_j
                J_dot[:, joint.idx + 6] = J_dot_j

        if (
            self.frame_velocity_representation
            == Representations.BODY_FIXED_REPRESENTATION
        ):
            return J_dot
        # let's move to mixed representation
        elif self.frame_velocity_representation == Representations.MIXED_REPRESENTATION:
            if type(base_transform) != type(B_H_L):
                base_transform = self.math.factory.array(base_transform)
            I_H_L = base_transform @ B_H_j
            LI_X_L = self.math.adjoint_mixed(I_H_L)
            X = self.math.factory.eye(6 + self.NDoF)
            X[:6, :6] = self.math.adjoint_mixed_inverse(base_transform)
            I_H_L = self.forward_kinematics(frame, base_transform, joint_positions)
            LI_v_L = self.math.adjoint_mixed(I_H_L) @ v  # v = L_v_IL
            LI_X_L_dot = self.math.adjoint_mixed_derivative(I_H_L, LI_v_L)
            X_dot = self.math.factory.zeros(6 + self.NDoF, 6 + self.NDoF)
            B_H_I = self.math.homogeneous_inverse(base_transform)
            X_dot[:6, :6] = self.math.adjoint_mixed_derivative(B_H_I, -B_v_IB)
            derivative_1 = LI_X_L_dot @ J @ X
            derivative_2 = LI_X_L @ J_dot @ X
            derivative_3 = LI_X_L @ J @ X_dot
            J_dot = derivative_1 + derivative_2 + derivative_3
            return J_dot
        else:
            raise NotImplementedError(
                "Only BODY_FIXED_REPRESENTATION and MIXED_REPRESENTATION are implemented"
            )

    def CoM_position(
        self, base_transform: npt.ArrayLike, joint_positions: npt.ArrayLike
    ) -> npt.ArrayLike:
        """Returns the CoM positon

        Args:
            base_transform (T): The homogenous transform from base to world frame
            joint_positions (T): The joints position

        Returns:
            com (T): The CoM position
        """
        com_pos = self.math.factory.zeros(3, 1)
        for item in self.model.tree:
            link = item.link
            I_H_l = self.forward_kinematics(link.name, base_transform, joint_positions)
            H_link = link.homogeneous()
            # Adding the link transform
            I_H_l = I_H_l @ H_link
            com_pos += I_H_l[:3, 3] * link.inertial.mass
        com_pos /= self.get_total_mass()
        return com_pos

    def get_total_mass(self):
        """Returns the total mass of the robot

        Returns:
            mass: The total mass
        """
        return self.model.get_total_mass()

    def rnea(
        self,
        base_transform: npt.ArrayLike,
        joint_positions: npt.ArrayLike,
        base_velocity: npt.ArrayLike,
        joint_velocities: npt.ArrayLike,
        g: npt.ArrayLike,
    ) -> npt.ArrayLike:
        """Implementation of reduced Recursive Newton-Euler algorithm
        (no acceleration and external forces). For now used to compute the bias force term

        Args:
            frame (str): The frame to which the jacobian will be computed
            base_transform (T): The homogenous transform from base to world frame
            joint_positions (T): The joints position
            base_velocity (T): The base velocity in mixed representation
            joint_velocities (T): The joints velocity
            g (T): The 6D gravity acceleration

        Returns:
            tau (T): generalized force variables
        """
        # TODO: add accelerations
        tau = self.math.factory.zeros(self.NDoF + 6, 1)
        model_len = self.model.N

        Ic = [None] * model_len
        X_p = [None] * model_len
        Phi = [None] * model_len
        v = [None] * model_len
        a = [None] * model_len
        f = [None] * model_len

        transformed_acceleration = self.math.factory.zeros(6, 1)
        gravity_transform = self.math.adjoint_mixed_inverse(base_transform)
        if (
            self.frame_velocity_representation
            == Representations.BODY_FIXED_REPRESENTATION
        ):
            B_X_BI = self.math.factory.eye(6)

        elif self.frame_velocity_representation == Representations.MIXED_REPRESENTATION:
            B_X_BI = self.math.adjoint_mixed_inverse(base_transform)
            transformed_acceleration[:3] = (
                -B_X_BI[:3, :3] @ self.math.skew(base_velocity[3:]) @ base_velocity[:3]
            )
            # transformed_acceleration[3:] = (
            #     -X_to_mixed[:3, :3]
            #     @ self.math.skew(base_velocity[3:])
            #     @ base_velocity[3:]
            # )
        else:
            raise NotImplementedError(
                "Only BODY_FIXED_REPRESENTATION and MIXED_REPRESENTATION are implemented"
            )

        # set initial acceleration (rotated gravity + apparent acceleration)
        # reshape g as a vertical vector
        a[0] = -gravity_transform @ g.reshape(6, 1) + transformed_acceleration

        for i, node in enumerate(self.model.tree):
            node: Node
            link_i, joint_i, link_pi = node.get_elements()
            Ic[i] = link_i.spatial_inertia()
            if link_i.name == self.root_link:
                # The first "real" link. The joint is universal.
                X_p[i] = self.math.spatial_transform(
                    self.math.factory.eye(3), self.math.factory.zeros(3, 1)
                )
                Phi[i] = self.math.factory.eye(6)
                v[i] = B_X_BI @ base_velocity
                a[i] = X_p[i] @ a[0]
            else:
                q = joint_positions[joint_i.idx] if joint_i.idx is not None else 0.0
                q_dot = (
                    joint_velocities[joint_i.idx] if joint_i.idx is not None else 0.0
                )
                X_p[i] = joint_i.spatial_transform(q)
                Phi[i] = joint_i.motion_subspace()
                pi = self.model.tree.get_idx_from_name(link_pi.name)
                # pi = self.tree.links.index(link_pi)
                v[i] = X_p[i] @ v[pi] + Phi[i] * q_dot
                a[i] = X_p[i] @ a[pi] + self.math.spatial_skew(v[i]) @ Phi[i] * q_dot

            f[i] = Ic[i] @ a[i] + self.math.spatial_skew_star(v[i]) @ Ic[i] @ v[i]

        for i, node in reversed(list(enumerate(self.model.tree))):
            node: Node
            link_i, joint_i, link_pi = node.get_elements()
            if link_i.name == self.root_link:
                tau[:6] = Phi[i].T @ f[i]
            elif joint_i.idx is not None:
                tau[joint_i.idx + 6] = Phi[i].T @ f[i]
            if link_i.name != self.root_link:
                pi = self.model.tree.get_idx_from_name(link_pi.name)
                f[pi] = f[pi] + X_p[i].T @ f[i]

        tau[:6] = B_X_BI.T @ tau[:6]
        return tau

    def aba(self):
        raise NotImplementedError<|MERGE_RESOLUTION|>--- conflicted
+++ resolved
@@ -15,13 +15,8 @@
     def __init__(self, model: Model, math: SpatialMath) -> None:
         """
         Args:
-<<<<<<< HEAD
-            model (Model): The robot model
-            math (SpatialMath): The spatial math object
-=======
             model (Model): the adam.model representing the robot
             math (SpatialMath): the spatial math.
->>>>>>> aec85bba
         """
 
         self.model = model
