<<<<<<< HEAD
from .abc_factories import Inertia, Inertial, Joint, Link, ModelFactory, Pose
from .mj_factories.mj_joint import MJJoint
from .mj_factories.mj_link import MJLink
from .mj_factories.mj_model import MJModelFactory
=======
from .abc_factories import Inertial, Joint, Link, ModelFactory, Pose
>>>>>>> aec85bba
from .model import Model
from .std_factories.std_joint import StdJoint
from .std_factories.std_link import StdLink
from .std_factories.std_model import URDFModelFactory
from .tree import Node, Tree<|MERGE_RESOLUTION|>--- conflicted
+++ resolved
@@ -1,12 +1,8 @@
-<<<<<<< HEAD
-from .abc_factories import Inertia, Inertial, Joint, Link, ModelFactory, Pose
+from .abc_factories import Inertial, Joint, Link, ModelFactory, Pose
+from .model import Model
 from .mj_factories.mj_joint import MJJoint
 from .mj_factories.mj_link import MJLink
 from .mj_factories.mj_model import MJModelFactory
-=======
-from .abc_factories import Inertial, Joint, Link, ModelFactory, Pose
->>>>>>> aec85bba
-from .model import Model
 from .std_factories.std_joint import StdJoint
 from .std_factories.std_link import StdLink
 from .std_factories.std_model import URDFModelFactory
