name: adamdev
channels:
  - conda-forge
dependencies:
  - python >=3.7
  - numpy
  - scipy
  - casadi >=3.6
  - prettytable
  - urdfdom-py
  - pip
  - wheel
  - setuptools
  - setuptools_scm
  - pytest
  - pytest-repeat
  - icub-models
  - idyntree >=11.0.0
  - jax<=0.6.0
  - pytorch
<<<<<<< HEAD
  - requests
  - array-api-compat

=======
  - jax2torch
  - requests
  - liecasadi

>>>>>>> eaa3a7ec
<|MERGE_RESOLUTION|>--- conflicted
+++ resolved
@@ -1,30 +1,23 @@
-name: adamdev
-channels:
-  - conda-forge
-dependencies:
-  - python >=3.7
-  - numpy
-  - scipy
-  - casadi >=3.6
-  - prettytable
-  - urdfdom-py
-  - pip
-  - wheel
-  - setuptools
-  - setuptools_scm
-  - pytest
-  - pytest-repeat
-  - icub-models
-  - idyntree >=11.0.0
-  - jax<=0.6.0
-  - pytorch
-<<<<<<< HEAD
-  - requests
-  - array-api-compat
-
-=======
-  - jax2torch
-  - requests
-  - liecasadi
-
->>>>>>> eaa3a7ec
+name: adamdev
+channels:
+  - conda-forge
+dependencies:
+  - python >=3.7
+  - numpy
+  - scipy
+  - casadi >=3.6
+  - prettytable
+  - urdfdom-py
+  - pip
+  - wheel
+  - setuptools
+  - setuptools_scm
+  - pytest
+  - pytest-repeat
+  - icub-models
+  - idyntree >=11.0.0
+  - jax<=0.6.0
+  - pytorch
+  - requests
+  - array-api-compat
+  - liecasadi