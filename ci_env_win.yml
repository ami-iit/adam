--- conflicted
+++ resolved
@@ -1,26 +1,21 @@
-name: adamdev
-channels:
-  - conda-forge
-dependencies:
-  - python >=3.7
-  - numpy
-  - scipy
-  - casadi >=3.6
-  - prettytable
-  - urdfdom-py
-  - pip
-  - wheel
-  - setuptools
-  - setuptools_scm
-  - pytest
-  - pytest-repeat
-  - icub-models
-  - idyntree >=11.0.0
-  - requests
-<<<<<<< HEAD
-  - array-api-compat
-
-=======
-  - liecasadi
-
->>>>>>> eaa3a7ec
+name: adamdev
+channels:
+  - conda-forge
+dependencies:
+  - python >=3.7
+  - numpy
+  - scipy
+  - casadi >=3.6
+  - prettytable
+  - urdfdom-py
+  - pip
+  - wheel
+  - setuptools
+  - setuptools_scm
+  - pytest
+  - pytest-repeat
+  - icub-models
+  - idyntree >=11.0.0
+  - requests
+  - liecasadi
+  - array-api-compat